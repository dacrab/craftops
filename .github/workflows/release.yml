--- conflicted
+++ resolved
@@ -23,15 +23,6 @@
     permissions:
       contents: write
     steps:
-<<<<<<< HEAD
-    - name: Checkout repository
-      uses: actions/checkout@v4
-      
-    - name: Download all artifacts
-      uses: actions/download-artifact@v5
-      with:
-        path: release-assets/
-=======
       - name: Checkout
         uses: actions/checkout@v4
         with:
@@ -53,7 +44,6 @@
           fi
           echo "version=${VERSION}" >> $GITHUB_OUTPUT
           echo "clean_version=${VERSION#v}" >> $GITHUB_OUTPUT
->>>>>>> e069f28d
 
       - name: Build binaries
         run: |

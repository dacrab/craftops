module craftops

<<<<<<< HEAD
go 1.22
=======
go 1.23
>>>>>>> 2cfc5961

require (
	github.com/BurntSushi/toml v1.5.0
	github.com/fatih/color v1.18.0
	github.com/schollz/progressbar/v3 v3.18.0
	github.com/spf13/cobra v1.9.1
	go.uber.org/zap v1.27.0
)

require (
	github.com/davecgh/go-spew v1.1.2-0.20180830191138-d8f796af33cc // indirect
	github.com/inconshreveable/mousetrap v1.1.0 // indirect
	github.com/mattn/go-colorable v0.1.14 // indirect
	github.com/mattn/go-isatty v0.0.20 // indirect
	github.com/mitchellh/colorstring v0.0.0-20190213212951-d06e56a500db // indirect
	github.com/pmezard/go-difflib v1.0.1-0.20181226105442-5d4384ee4fb2 // indirect
	github.com/rivo/uniseg v0.4.7 // indirect
	github.com/spf13/pflag v1.0.6 // indirect
	go.uber.org/multierr v1.11.0 // indirect
	golang.org/x/sys v0.29.0 // indirect
	golang.org/x/term v0.28.0 // indirect
)<|MERGE_RESOLUTION|>--- conflicted
+++ resolved
@@ -1,10 +1,6 @@
 module craftops
 
-<<<<<<< HEAD
-go 1.22
-=======
 go 1.23
->>>>>>> 2cfc5961
 
 require (
 	github.com/BurntSushi/toml v1.5.0
